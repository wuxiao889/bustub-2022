//===----------------------------------------------------------------------===//
//
//                         BusTub
//
// buffer_pool_manager_instance.cpp
//
// Identification: src/buffer/buffer_pool_manager.cpp
//
// Copyright (c) 2015-2021, Carnegie Mellon University Database Group
//
//===----------------------------------------------------------------------===//

#include "buffer/buffer_pool_manager_instance.h"
#include <cstddef>
#include <mutex>  // NOLINT

<<<<<<< HEAD
#include "common/config.h"
#include "common/logger.h"
=======
#include "common/exception.h"
>>>>>>> 5e0b917c
#include "common/macros.h"
#include "storage/page/page.h"

namespace bustub {

BufferPoolManagerInstance::BufferPoolManagerInstance(size_t pool_size, DiskManager *disk_manager, size_t replacer_k,
                                                     LogManager *log_manager)
    : pool_size_(pool_size), disk_manager_(disk_manager), log_manager_(log_manager) {
  // we allocate a consecutive memory space for the buffer pool
  pages_ = new Page[pool_size_];
  page_table_ = new ExtendibleHashTable<page_id_t, frame_id_t>(bucket_size_);
  replacer_ = new LRUKReplacer(pool_size, replacer_k);

  // Initially, every page is in the free list.
  for (size_t i = 0; i < pool_size_; ++i) {
    free_list_.emplace_back(static_cast<int>(i));
  }

  // TODO(students): remove this line after you have implemented the buffer pool manager
  throw NotImplementedException(
      "BufferPoolManager is not implemented yet. If you have finished implementing BPM, please remove the throw "
      "exception line in `buffer_pool_manager_instance.cpp`.");
}

BufferPoolManagerInstance::~BufferPoolManagerInstance() {
  delete[] pages_;
  delete page_table_;
  delete replacer_;
}

auto BufferPoolManagerInstance::NewPgImp(page_id_t *page_id) -> Page * {
  std::lock_guard lock(latch_);
  int frame_id = -1;
  Page *page = nullptr;
  // You should pick the replacement frame from either the free list or the replacer (always find from the free list
  // first)
  if (!free_list_.empty()) {
    frame_id = free_list_.front();
    free_list_.pop_front();
    page = pages_ + frame_id;
  } else if (replacer_->Evict(&frame_id)) {
    page = pages_ + frame_id;
    page_table_->Remove(page->GetPageId());
    // If the replacement frame has a dirty page, you should write it back to the disk first.
    // You also need to reset the memory and metadata for the new page.
    if (page->IsDirty()) {
      disk_manager_->WritePage(page->GetPageId(), page->data_);
      ResetPage(page);
    }
  }
  if (page != nullptr) {
    // Create a new page in the buffer pool
    page->page_id_ = AllocatePage();
    // Set page_id to the new page's id
    *page_id = page->page_id_;
    page_table_->Insert(page->page_id_, frame_id);
    // remember to record the access history of the frame in the replacer for the lru-k algorithm to work.
    replacer_->RecordAccess(frame_id);
    // Remember to "Pin" the frame by calling replacer.SetEvictable(frame_id, false)
    // so that the replacer wouldn't evict the frame before the buffer pool manager "Unpin"s it.
    replacer_->SetEvictable(frame_id, false);
    page->pin_count_++;
  }
  return page;
}

auto BufferPoolManagerInstance::FetchPgImp(page_id_t page_id) -> Page * {
  std::lock_guard lock(latch_);
  Page *page = nullptr;
  frame_id_t frame_id = -1;
  // First search for page_id in the buffer pool.
  if (page_table_->Find(page_id, frame_id)) {
    page = pages_ + frame_id;
    // disable eviction and record the access history of the frame
    replacer_->RecordAccess(frame_id);
    replacer_->SetEvictable(frame_id, false);
    page->pin_count_++;
    return page;
  }
  // If not found, pick a replacement frame from either the free list or the replacer (always find from the free list
  // first
  if (!free_list_.empty()) {
    frame_id = free_list_.front();
    free_list_.pop_front();
    page = pages_ + frame_id;
  } else if (replacer_->Evict(&frame_id)) {
    page = pages_ + frame_id;
    // replace the old page in the frame.
    page_table_->Remove(page->GetPageId());
    if (page->IsDirty()) {
      // if the old page is dirty, you need to write it back to disk and update the metadata of the new page In addition
      disk_manager_->WritePage(page->GetPageId(), page->data_);
      ResetPage(page);
    }
  }
  if (page != nullptr) {
    // read the page from disk by calling disk_manager_->ReadPage()
    disk_manager_->ReadPage(page_id, page->data_);

    page->pin_count_++;
    page->page_id_ = page_id;

    page_table_->Insert(page_id, frame_id);
    // disable eviction and record the access history of the frame
    replacer_->RecordAccess(frame_id);
    replacer_->SetEvictable(frame_id, false);
  }
  // Return nullptr if page_id needs to be fetched from the disk but all frames are currently in use and not evictable
  // (in another word, pinned).
  return page;
}

auto BufferPoolManagerInstance::UnpinPgImp(page_id_t page_id, bool is_dirty) -> bool {
  std::lock_guard lock(latch_);
  frame_id_t frame_id = -1;
  // If page_id is not in the buffer pool
  if (!page_table_->Find(page_id, frame_id)) {
    return false;
  }
  Page *page = pages_ + frame_id;
  // its pin count is already 0, return false.
  if (page->pin_count_ <= 0) {
    return false;
  }
  // is_dirty true if the page should be marked as dirty, false otherwise
  if (is_dirty) {
    page->is_dirty_ = true;
  }
  --page->pin_count_;
  // Decrement the pin count of a page. If the pin count reaches 0, the frame should be evictable by the replacer.
  if (page->pin_count_ == 0) {
    replacer_->SetEvictable(frame_id, true);
  }
  return true;
}

auto BufferPoolManagerInstance::FlushPgImp(page_id_t page_id) -> bool {
  std::lock_guard lock(latch_);
  frame_id_t frame_id = -1;
  // false if the page could not be found in the page table
  if (!page_table_->Find(page_id, frame_id)) {
    return false;
  }
  Page *page = pages_ + frame_id;
  // Use the DiskManager::WritePage() method to flush a page to disk.
  disk_manager_->WritePage(page_id, page->data_);
  // Unset the dirty flag of the page after flushing.
  page->is_dirty_ = false;
  return true;
}

void BufferPoolManagerInstance::FlushAllPgsImp() {
  std::lock_guard lock(latch_);
  // flush all the pages in the buffer pool to disk.
  for (size_t id = 0; id < pool_size_; ++id) {
    Page *page = pages_ + id;
    auto page_id = page->page_id_;
    if (page_id != INVALID_PAGE_ID) {
      disk_manager_->WritePage(page_id, page->data_);
      page->is_dirty_ = false;
    }
  }
}

auto BufferPoolManagerInstance::DeletePgImp(page_id_t page_id) -> bool {
  frame_id_t frame_id = -1;
  // If page_id is not in the buffer pool, do nothing and return true.
  if (!page_table_->Find(page_id, frame_id)) {
    return true;
  }
  Page *page = pages_ + frame_id;
  // If the page is pinned and cannot be deleted, return false immediately.
  if (page->pin_count_ > 0) {
    return false;
  }
  // After deleting the page from the page table, stop tracking the frame
  // in the replacer and add the frame back to the free list.
  std::lock_guard lock(latch_);
  page_table_->Remove(page_id);
  replacer_->Remove(frame_id);
  free_list_.push_back(frame_id);

  // reset the page's memory and metadata. Finally, you should call DeallocatePage() to imitate freeing the page on the
  // disk.
  ResetPage(page);
  DeallocatePage(page_id);
  return true;
}

auto BufferPoolManagerInstance::AllocatePage() -> page_id_t { return next_page_id_++; }

}  // namespace bustub<|MERGE_RESOLUTION|>--- conflicted
+++ resolved
@@ -14,12 +14,9 @@
 #include <cstddef>
 #include <mutex>  // NOLINT
 
-<<<<<<< HEAD
 #include "common/config.h"
 #include "common/logger.h"
-=======
 #include "common/exception.h"
->>>>>>> 5e0b917c
 #include "common/macros.h"
 #include "storage/page/page.h"
 
