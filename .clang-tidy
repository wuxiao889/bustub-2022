--- conflicted
+++ resolved
@@ -47,11 +47,8 @@
             -readability-make-member-function-const,
             -readability-qualified-auto,
             -readability-redundant-access-specifiers,
-<<<<<<< HEAD
             -modernize-use-emplace,
-=======
             -bugprone-exception-escape,
->>>>>>> 5e0b917c
             '
 CheckOptions:
   - { key: readability-identifier-naming.ClassCase,           value: CamelCase  }
